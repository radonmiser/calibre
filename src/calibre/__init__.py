--- conflicted
+++ resolved
@@ -454,13 +454,7 @@
     dbpath = unicode(__settings.value('database path',
                     QVariant(QString.fromUtf8(dbpath.encode('utf-8')))).toString())
     cmdline   = __settings.value('LRF conversion defaults', QVariant(QByteArray(''))).toByteArray().data()
-<<<<<<< HEAD
-
-
     _settings.set('database path', dbpath)
-=======
-    
->>>>>>> 5aa463b5
     if cmdline:
         cmdline = cPickle.loads(cmdline)
         _settings.set('LRF conversion defaults', cmdline)
