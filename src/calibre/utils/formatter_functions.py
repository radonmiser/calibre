'''
Created on 13 Jan 2011

@author: charles
'''

__license__   = 'GPL v3'
__copyright__ = '2010, Kovid Goyal <kovid@kovidgoyal.net>'
__docformat__ = 'restructuredtext en'

import inspect, re, traceback

from calibre import human_readable
from calibre.utils.titlecase import titlecase
from calibre.utils.icu import capitalize, strcmp, sort_key
from calibre.utils.date import parse_date, format_date, now, UNDEFINED_DATE


class FormatterFunctions(object):

    def __init__(self):
        self.builtins = {}
        self.functions = {}

    def register_builtin(self, func_class):
        if not isinstance(func_class, FormatterFunction):
            raise ValueError('Class %s is not an instance of FormatterFunction'%(
                                    func_class.__class__.__name__))
        name = func_class.name
        if name in self.functions:
            raise ValueError('Name %s already used'%name)
        self.builtins[name] = func_class
        self.functions[name] = func_class

    def register_function(self, func_class):
        if not isinstance(func_class, FormatterFunction):
            raise ValueError('Class %s is not an instance of FormatterFunction'%(
                                    func_class.__class__.__name__))
        name = func_class.name
        if name in self.functions:
            raise ValueError('Name %s already used'%name)
        self.functions[name] = func_class

    def get_builtins(self):
        return self.builtins

    def get_functions(self):
        return self.functions

    def reset_to_builtins(self):
        self.functions = dict([t for t in self.builtins.items()])

formatter_functions = FormatterFunctions()



class FormatterFunction(object):

    doc = _('No documentation provided')
    name = 'no name provided'
    category = 'Unknown'
    arg_count = 0

    def evaluate(self, formatter, kwargs, mi, locals, *args):
        raise NotImplementedError()

    def eval_(self, formatter, kwargs, mi, locals, *args):
        ret = self.evaluate(formatter, kwargs, mi, locals, *args)
        if isinstance(ret, (str, unicode)):
            return ret
        if isinstance(ret, (int, float, bool)):
            return unicode(ret)
        if isinstance(ret, list):
            return ','.join(list)

all_builtin_functions = []
class BuiltinFormatterFunction(FormatterFunction):
    def __init__(self):
        formatter_functions.register_builtin(self)
        eval_func = inspect.getmembers(self.__class__,
                        lambda x: inspect.ismethod(x) and x.__name__ == 'evaluate')
        try:
            lines = [l[4:] for l in inspect.getsourcelines(eval_func[0][1])[0]]
        except:
            lines = []
        self.program_text = ''.join(lines)
        all_builtin_functions.append(self)

class BuiltinStrcmp(BuiltinFormatterFunction):
    name = 'strcmp'
    arg_count = 5
    category = 'Relational'
    __doc__ = doc = _('strcmp(x, y, lt, eq, gt) -- does a case-insensitive comparison of x '
            'and y as strings. Returns lt if x < y. Returns eq if x == y. '
            'Otherwise returns gt.')

    def evaluate(self, formatter, kwargs, mi, locals, x, y, lt, eq, gt):
        v = strcmp(x, y)
        if v < 0:
            return lt
        if v == 0:
            return eq
        return gt

class BuiltinCmp(BuiltinFormatterFunction):
    name = 'cmp'
    category = 'Relational'
    arg_count = 5
    __doc__ = doc =   _('cmp(x, y, lt, eq, gt) -- compares x and y after converting both to '
            'numbers. Returns lt if x < y. Returns eq if x == y. Otherwise returns gt.')

    def evaluate(self, formatter, kwargs, mi, locals, x, y, lt, eq, gt):
        x = float(x if x and x != 'None' else 0)
        y = float(y if y and y != 'None' else 0)
        if x < y:
            return lt
        if x == y:
            return eq
        return gt

class BuiltinStrcat(BuiltinFormatterFunction):
    name = 'strcat'
    arg_count = -1
    category = 'String Manipulation'
    __doc__ = doc = _('strcat(a, b, ...) -- can take any number of arguments. Returns a '
            'string formed by concatenating all the arguments')

    def evaluate(self, formatter, kwargs, mi, locals, *args):
        i = 0
        res = ''
        for i in range(0, len(args)):
            res += args[i]
        return res

class BuiltinAdd(BuiltinFormatterFunction):
    name = 'add'
    arg_count = 2
    category = 'Arithmetic'
    __doc__ = doc = _('add(x, y) -- returns x + y. Throws an exception if either x or y are not numbers.')

    def evaluate(self, formatter, kwargs, mi, locals, x, y):
        x = float(x if x else 0)
        y = float(y if y else 0)
        return unicode(x + y)

class BuiltinSubtract(BuiltinFormatterFunction):
    name = 'subtract'
    arg_count = 2
    category = 'Arithmetic'
    __doc__ = doc = _('subtract(x, y) -- returns x - y. Throws an exception if either x or y are not numbers.')

    def evaluate(self, formatter, kwargs, mi, locals, x, y):
        x = float(x if x else 0)
        y = float(y if y else 0)
        return unicode(x - y)

class BuiltinMultiply(BuiltinFormatterFunction):
    name = 'multiply'
    arg_count = 2
    category = 'Arithmetic'
    __doc__ = doc = _('multiply(x, y) -- returns x * y. Throws an exception if either x or y are not numbers.')

    def evaluate(self, formatter, kwargs, mi, locals, x, y):
        x = float(x if x else 0)
        y = float(y if y else 0)
        return unicode(x * y)

class BuiltinDivide(BuiltinFormatterFunction):
    name = 'divide'
    arg_count = 2
    category = 'Arithmetic'
    __doc__ = doc = _('divide(x, y) -- returns x / y. Throws an exception if either x or y are not numbers.')

    def evaluate(self, formatter, kwargs, mi, locals, x, y):
        x = float(x if x else 0)
        y = float(y if y else 0)
        return unicode(x / y)

class BuiltinTemplate(BuiltinFormatterFunction):
    name = 'template'
    arg_count = 1
    category = 'Recursion'

    __doc__ = doc = _('template(x) -- evaluates x as a template. The evaluation is done '
            'in its own context, meaning that variables are not shared between '
            'the caller and the template evaluation. Because the { and } '
            'characters are special, you must use [[ for the { character and '
            ']] for the } character; they are converted automatically. '
            'For example, template(\'[[title_sort]]\') will evaluate the '
            'template {title_sort} and return its value.')

    def evaluate(self, formatter, kwargs, mi, locals, template):
        template = template.replace('[[', '{').replace(']]', '}')
        return formatter.__class__().safe_format(template, kwargs, 'TEMPLATE', mi)

class BuiltinEval(BuiltinFormatterFunction):
    name = 'eval'
    arg_count = 1
    category = 'Recursion'
    __doc__ = doc = _('eval(template) -- evaluates the template, passing the local '
            'variables (those \'assign\'ed to) instead of the book metadata. '
            ' This permits using the template processor to construct complex '
            'results from local variables.')

    def evaluate(self, formatter, kwargs, mi, locals, template):
        from formatter import EvalFormatter
        template = template.replace('[[', '{').replace(']]', '}')
        return EvalFormatter().safe_format(template, locals, 'EVAL', None)

class BuiltinAssign(BuiltinFormatterFunction):
    name = 'assign'
    arg_count = 2
    category = 'Other'
    __doc__ = doc = _('assign(id, val) -- assigns val to id, then returns val. '
            'id must be an identifier, not an expression')

    def evaluate(self, formatter, kwargs, mi, locals, target, value):
        locals[target] = value
        return value

class BuiltinPrint(BuiltinFormatterFunction):
    name = 'print'
    arg_count = -1
    category = 'Other'
    __doc__ = doc = _('print(a, b, ...) -- prints the arguments to standard output. '
            'Unless you start calibre from the command line (calibre-debug -g), '
            'the output will go to a black hole.')

    def evaluate(self, formatter, kwargs, mi, locals, *args):
        print args
        return None

class BuiltinField(BuiltinFormatterFunction):
    name = 'field'
    arg_count = 1
    category = 'Get values from metadata'
    __doc__ = doc = _('field(name) -- returns the metadata field named by name')

    def evaluate(self, formatter, kwargs, mi, locals, name):
        return formatter.get_value(name, [], kwargs)

class BuiltinRawField(BuiltinFormatterFunction):
    name = 'raw_field'
    arg_count = 1
    category = 'Get values from metadata'
    __doc__ = doc = _('raw_field(name) -- returns the metadata field named by name '
            'without applying any formatting.')

    def evaluate(self, formatter, kwargs, mi, locals, name):
        return unicode(getattr(mi, name, None))

class BuiltinSubstr(BuiltinFormatterFunction):
    name = 'substr'
    arg_count = 3
    category = 'String Manipulation'
    __doc__ = doc = _('substr(str, start, end) -- returns the start\'th through the end\'th '
            'characters of str. The first character in str is the zero\'th '
            'character. If end is negative, then it indicates that many '
            'characters counting from the right. If end is zero, then it '
            'indicates the last character. For example, substr(\'12345\', 1, 0) '
            'returns \'2345\', and substr(\'12345\', 1, -1) returns \'234\'.')

    def evaluate(self, formatter, kwargs, mi, locals, str_, start_, end_):
        return str_[int(start_): len(str_) if int(end_) == 0 else int(end_)]

class BuiltinLookup(BuiltinFormatterFunction):
    name = 'lookup'
    arg_count = -1
    category = 'Iterating over values'
    __doc__ = doc = _('lookup(val, pattern, field, pattern, field, ..., else_field) -- '
            'like switch, except the arguments are field (metadata) names, not '
            'text. The value of the appropriate field will be fetched and used. '
            'Note that because composite columns are fields, you can use this '
            'function in one composite field to use the value of some other '
            'composite field. This is extremely useful when constructing '
            'variable save paths')

    def evaluate(self, formatter, kwargs, mi, locals, val, *args):
        if len(args) == 2: # here for backwards compatibility
            if val:
                return formatter.vformat('{'+args[0].strip()+'}', [], kwargs)
            else:
                return formatter.vformat('{'+args[1].strip()+'}', [], kwargs)
        if (len(args) % 2) != 1:
            raise ValueError(_('lookup requires either 2 or an odd number of arguments'))
        i = 0
        while i < len(args):
            if i + 1 >= len(args):
                return formatter.vformat('{' + args[i].strip() + '}', [], kwargs)
            if re.search(args[i], val, flags=re.I):
                return formatter.vformat('{'+args[i+1].strip() + '}', [], kwargs)
            i += 2

class BuiltinTest(BuiltinFormatterFunction):
    name = 'test'
    arg_count = 3
    category = 'If-then-else'
    __doc__ = doc = _('test(val, text if not empty, text if empty) -- return `text if not '
            'empty` if the field is not empty, otherwise return `text if empty`')

    def evaluate(self, formatter, kwargs, mi, locals, val, value_if_set, value_not_set):
        if val:
            return value_if_set
        else:
            return value_not_set

class BuiltinContains(BuiltinFormatterFunction):
    name = 'contains'
    arg_count = 4
    category = 'If-then-else'
    __doc__ = doc = _('contains(val, pattern, text if match, text if not match) -- checks '
            'if field contains matches for the regular expression `pattern`. '
            'Returns `text if match` if matches are found, otherwise it returns '
            '`text if no match`')

    def evaluate(self, formatter, kwargs, mi, locals,
                 val, test, value_if_present, value_if_not):
        if re.search(test, val, flags=re.I):
            return value_if_present
        else:
            return value_if_not

class BuiltinSwitch(BuiltinFormatterFunction):
    name = 'switch'
    arg_count = -1
    category = 'Iterating over values'
    __doc__ = doc = _('switch(val, pattern, value, pattern, value, ..., else_value) -- '
            'for each `pattern, value` pair, checks if the field matches '
            'the regular expression `pattern` and if so, returns that '
            '`value`. If no pattern matches, then else_value is returned. '
            'You can have as many `pattern, value` pairs as you want')

    def evaluate(self, formatter, kwargs, mi, locals, val, *args):
        if (len(args) % 2) != 1:
            raise ValueError(_('switch requires an odd number of arguments'))
        i = 0
        while i < len(args):
            if i + 1 >= len(args):
                return args[i]
            if re.search(args[i], val, flags=re.I):
                return args[i+1]
            i += 2

class BuiltinInList(BuiltinFormatterFunction):
    name = 'in_list'
    arg_count = 5
    category = 'List Lookup'
    __doc__ = doc = _('in_list(val, separator, pattern, found_val, not_found_val) -- '
            'treat val as a list of items separated by separator, '
            'comparing the pattern against each value in the list. If the '
            'pattern matches a value, return found_val, otherwise return '
            'not_found_val.')

    def evaluate(self, formatter, kwargs, mi, locals, val, sep, pat, fv, nfv):
        l = [v.strip() for v in val.split(sep) if v.strip()]
        if l:
            for v in l:
                if re.search(pat, v, flags=re.I):
                    return fv
        return nfv

class BuiltinStrInList(BuiltinFormatterFunction):
    name = 'str_in_list'
    arg_count = 5
    category = 'List lookup'
    __doc__ = doc = _('str_in_list(val, separator, string, found_val, not_found_val) -- '
            'treat val as a list of items separated by separator, '
            'comparing the string against each value in the list. If the '
            'string matches a value, return found_val, otherwise return '
            'not_found_val. If the string contains separators, then it is '
            'also treated as a list and each value is checked.')

    def evaluate(self, formatter, kwargs, mi, locals, val, sep, str, fv, nfv):
        l = [v.strip() for v in val.split(sep) if v.strip()]
        c = [v.strip() for v in str.split(sep) if v.strip()]
        if l:
            for v in l:
                for t in c:
                    if strcmp(t, v) == 0:
                        return fv
        return nfv

class BuiltinIdentifierInList(BuiltinFormatterFunction):
    name = 'identifier_in_list'
    arg_count = 4
    category = 'List lookup'
    __doc__ = doc = _('identifier_in_list(val, id, found_val, not_found_val) -- '
            'treat val as a list of identifiers separated by commas, '
            'comparing the string against each value in the list. An identifier '
            'has the format "identifier:value". The id parameter should be '
            'either "id" or "id:regexp". The first case matches if there is any '
            'identifier with that id. The second case matches if the regexp '
            'matches the identifier\'s value. If there is a match, '
            'return found_val, otherwise return not_found_val.')

    def evaluate(self, formatter, kwargs, mi, locals, val, ident, fv, nfv):
        l = [v.strip() for v in val.split(',') if v.strip()]
        (id, _, regexp) = ident.partition(':')
        if not id:
            return nfv
        id += ':'
        if l:
            for v in l:
                if v.startswith(id):
                    if not regexp or re.search(regexp, v[len(id):], flags=re.I):
                        return fv
        return nfv

class BuiltinRe(BuiltinFormatterFunction):
    name = 're'
    arg_count = 3
    category = 'String Manipulation'
    __doc__ = doc = _('re(val, pattern, replacement) -- return the field after applying '
            'the regular expression. All instances of `pattern` are replaced '
            'with `replacement`. As in all of calibre, these are '
            'python-compatible regular expressions')

    def evaluate(self, formatter, kwargs, mi, locals, val, pattern, replacement):
        return re.sub(pattern, replacement, val, flags=re.I)

class BuiltinSwapAroundComma(BuiltinFormatterFunction):
    name = 'swap_around_comma'
    arg_count = 1
    category = 'String Manipulation'
    __doc__ = doc = _('swap_around_comma(val) -- given a value of the form '
            '"B, A", return "A B". This is most useful for converting names '
            'in LN, FN format to FN LN. If there is no comma, the function '
            'returns val unchanged')

    def evaluate(self, formatter, kwargs, mi, locals, val):
        return re.sub(r'^(.*?),(.*$)', r'\2 \1', val, flags=re.I)

class BuiltinIfempty(BuiltinFormatterFunction):
    name = 'ifempty'
    arg_count = 2
    category = 'If-then-else'
    __doc__ = doc = _('ifempty(val, text if empty) -- return val if val is not empty, '
            'otherwise return `text if empty`')

    def evaluate(self, formatter, kwargs, mi, locals, val, value_if_empty):
        if val:
            return val
        else:
            return value_if_empty

class BuiltinShorten(BuiltinFormatterFunction):
    name = 'shorten'
    arg_count = 4
    category = 'String Manipulation'
    __doc__ = doc = _('shorten(val, left chars, middle text, right chars) -- Return a '
            'shortened version of the field, consisting of `left chars` '
            'characters from the beginning of the field, followed by '
            '`middle text`, followed by `right chars` characters from '
            'the end of the string. `Left chars` and `right chars` must be '
            'integers. For example, assume the title of the book is '
            '`Ancient English Laws in the Times of Ivanhoe`, and you want '
            'it to fit in a space of at most 15 characters. If you use '
            '{title:shorten(9,-,5)}, the result will be `Ancient E-nhoe`. '
            'If the field\'s length is less than left chars + right chars + '
            'the length of `middle text`, then the field will be used '
            'intact. For example, the title `The Dome` would not be changed.')

    def evaluate(self, formatter, kwargs, mi, locals,
                 val, leading, center_string, trailing):
        l = max(0, int(leading))
        t = max(0, int(trailing))
        if len(val) > l + len(center_string) + t:
            return val[0:l] + center_string + ('' if t == 0 else val[-t:])
        else:
            return val

class BuiltinCount(BuiltinFormatterFunction):
    name = 'count'
    arg_count = 2
    category = 'List Manipulation'
    __doc__ = doc = _('count(val, separator) -- interprets the value as a list of items '
            'separated by `separator`, returning the number of items in the '
            'list. Most lists use a comma as the separator, but authors '
            'uses an ampersand. Examples: {tags:count(,)}, {authors:count(&)}')

    def evaluate(self, formatter, kwargs, mi, locals, val, sep):
        return unicode(len(val.split(sep)))

class BuiltinListitem(BuiltinFormatterFunction):
    name = 'list_item'
    arg_count = 3
    category = 'List Lookup'
    __doc__ = doc = _('list_item(val, index, separator) -- interpret the value as a list of '
            'items separated by `separator`, returning the `index`th item. '
            'The first item is number zero. The last item can be returned '
            'using `list_item(-1,separator)`. If the item is not in the list, '
            'then the empty value is returned. The separator has the same '
            'meaning as in the count function.')

    def evaluate(self, formatter, kwargs, mi, locals, val, index, sep):
        if not val:
            return ''
        index = int(index)
        val = val.split(sep)
        try:
            return val[index]
        except:
            return ''

class BuiltinSelect(BuiltinFormatterFunction):
    name = 'select'
    arg_count = 2
    category = 'List Lookup'
    __doc__ = doc = _('select(val, key) -- interpret the value as a comma-separated list '
            'of items, with the items being "id:value". Find the pair with the'
            'id equal to key, and return the corresponding value.'
            )

    def evaluate(self, formatter, kwargs, mi, locals, val, key):
        if not val:
            return ''
        vals = [v.strip() for v in val.split(',')]
        for v in vals:
            if v.startswith(key+':'):
                return v[len(key)+1:]
        return ''

class BuiltinFormatsModtimes(BuiltinFormatterFunction):
    name = 'formats_modtimes'
    arg_count = 1
    category = 'Get values from metadata'
    __doc__ = doc = _('formats_modtimes(date_format) -- return a comma-separated '
                  'list of colon_separated items representing modification times '
                  'for the formats of a book. The date_format parameter '
                  'specifies how the date is to be formatted. See the '
                  'date_format function for details. You can use the select '
                  'function to get the mod time for a specific '
                  'format. Note that format names are always uppercase, '
                  'as in EPUB.'
            )

    def evaluate(self, formatter, kwargs, mi, locals, fmt):
        fmt_data = mi.get('format_metadata', {})
        return ','.join(k.upper()+':'+format_date(v['mtime'], fmt)
                        for k,v in fmt_data.iteritems())

class BuiltinFormatsSizes(BuiltinFormatterFunction):
    name = 'formats_sizes'
    arg_count = 0
    category = 'Get values from metadata'
    __doc__ = doc = _('formats_sizes() -- return a comma-separated list of '
                      'colon_separated items representing sizes in bytes'
                      'of the formats of a book. You can use the select '
                      'function to get the size for a specific '
                      'format. Note that format names are always uppercase, '
                      'as in EPUB.'
            )

    def evaluate(self, formatter, kwargs, mi, locals):
        fmt_data = mi.get('format_metadata', {})
        return ','.join(k.upper()+':'+str(v['size']) for k,v in fmt_data.iteritems())

class BuiltinHumanReadable(BuiltinFormatterFunction):
    name = 'human_readable'
    arg_count = 1
    category = 'Formatting values'
    __doc__ = doc = _('human_readable(v) -- return a string '
                      'representing the number v in KB, MB, GB, etc.'
            )

    def evaluate(self, formatter, kwargs, mi, locals, val):
        try:
            return human_readable(long(val))
        except:
            return ''

class BuiltinFormatNumber(BuiltinFormatterFunction):
    name = 'format_number'
    arg_count = 2
    category = 'Formatting values'
    __doc__ = doc = _('format_number(v, template) -- format the number v using '
                  'a python formatting template such as "{0:5.2f}" or '
                  '"{0:,d}" or "${0:5,.2f}". The field_name part of the '
                  'template must be a 0 (zero) (the "{0:" in the above examples). '
                  'See the template language and python documentation for more '
                  'examples. Returns the empty string if formatting fails.'
            )

    def evaluate(self, formatter, kwargs, mi, locals, val, template):
        if val == '' or val == 'None':
            return ''
        try:
            return template.format(float(val))
        except:
            pass
        try:
            return template.format(int(val))
        except:
            pass
        return ''

class BuiltinSublist(BuiltinFormatterFunction):
    name = 'sublist'
    arg_count = 4
    category = 'List Manipulation'
    __doc__ = doc = _('sublist(val, start_index, end_index, separator) -- interpret the '
            'value as a list of items separated by `separator`, returning a '
            'new list made from the `start_index` to the `end_index` item. '
            'The first item is number zero. If an index is negative, then it '
            'counts from the end of the list. As a special case, an end_index '
            'of zero is assumed to be the length of the list. Examples using '
            'basic template mode and assuming that the tags column (which is '
            'comma-separated) contains "A, B, C": '
            '{tags:sublist(0,1,\,)} returns "A". '
            '{tags:sublist(-1,0,\,)} returns "C". '
            '{tags:sublist(0,-1,\,)} returns "A, B".'
            )

    def evaluate(self, formatter, kwargs, mi, locals, val, start_index, end_index, sep):
        if not val:
            return ''
        si = int(start_index)
        ei = int(end_index)
        val = val.split(sep)
        try:
            if ei == 0:
                return sep.join(val[si:])
            else:
                return sep.join(val[si:ei])
        except:
            return ''

class BuiltinSubitems(BuiltinFormatterFunction):
    name = 'subitems'
    arg_count = 3
    category = 'List Manipulation'
    __doc__ = doc = _('subitems(val, start_index, end_index) -- This function is used to '
            'break apart lists of items such as genres. It interprets the value '
            'as a comma-separated list of items, where each item is a period-'
            'separated list. Returns a new list made by first finding all the '
            'period-separated items, then for each such item extracting the '
            'start_index` to the `end_index` components, then combining '
            'the results back together. The first component in a period-'
            'separated list has an index of zero. If an index is negative, '
            'then it counts from the end of the list. As a special case, an '
            'end_index of zero is assumed to be the length of the list. '
            'Example using basic template mode and assuming a #genre value of '
            '"A.B.C": {#genre:subitems(0,1)} returns "A". {#genre:subitems(0,2)} '
            'returns "A.B". {#genre:subitems(1,0)} returns "B.C". Assuming a #genre '
            'value of "A.B.C, D.E.F", {#genre:subitems(0,1)} returns "A, D". '
            '{#genre:subitems(0,2)} returns "A.B, D.E"')

    def evaluate(self, formatter, kwargs, mi, locals, val, start_index, end_index):
        if not val:
            return ''
        si = int(start_index)
        ei = int(end_index)
        items = [v.strip() for v in val.split(',')]
        rv = set()
        for item in items:
            component = item.split('.')
            try:
                if ei == 0:
                    rv.add('.'.join(component[si:]))
                else:
                    rv.add('.'.join(component[si:ei]))
            except:
                pass
        return ', '.join(sorted(rv, key=sort_key))

class BuiltinFormatDate(BuiltinFormatterFunction):
    name = 'format_date'
    arg_count = 2
    category = 'Formatting values'
    __doc__ = doc = _('format_date(val, format_string) -- format the value, '
            'which must be a date, using the format_string, returning a string. '
            'The formatting codes are: '
            'd    : the day as number without a leading zero (1 to 31) '
            'dd   : the day as number with a leading zero (01 to 31) '
            'ddd  : the abbreviated localized day name (e.g. "Mon" to "Sun"). '
            'dddd : the long localized day name (e.g. "Monday" to "Sunday"). '
            'M    : the month as number without a leading zero (1 to 12). '
            'MM   : the month as number with a leading zero (01 to 12) '
            'MMM  : the abbreviated localized month name (e.g. "Jan" to "Dec"). '
            'MMMM : the long localized month name (e.g. "January" to "December"). '
            'yy   : the year as two digit number (00 to 99). '
            'yyyy : the year as four digit number. '
            'iso  : the date with time and timezone. Must be the only format present')

    def evaluate(self, formatter, kwargs, mi, locals, val, format_string):
        if not val or val == 'None':
            return ''
        try:
            dt = parse_date(val)
            s = format_date(dt, format_string)
        except:
            s = 'BAD DATE'
        return s

class BuiltinUppercase(BuiltinFormatterFunction):
    name = 'uppercase'
    arg_count = 1
    category = 'String case changes'
    __doc__ = doc = _('uppercase(val) -- return value of the field in upper case')

    def evaluate(self, formatter, kwargs, mi, locals, val):
        return val.upper()

class BuiltinLowercase(BuiltinFormatterFunction):
    name = 'lowercase'
    arg_count = 1
    category = 'String case changes'
    __doc__ = doc = _('lowercase(val) -- return value of the field in lower case')

    def evaluate(self, formatter, kwargs, mi, locals, val):
        return val.lower()

class BuiltinTitlecase(BuiltinFormatterFunction):
    name = 'titlecase'
    arg_count = 1
    category = 'String case changes'
    __doc__ = doc = _('titlecase(val) -- return value of the field in title case')

    def evaluate(self, formatter, kwargs, mi, locals, val):
        return titlecase(val)

class BuiltinCapitalize(BuiltinFormatterFunction):
    name = 'capitalize'
    arg_count = 1
    category = 'String case changes'
    __doc__ = doc = _('capitalize(val) -- return value of the field capitalized')

    def evaluate(self, formatter, kwargs, mi, locals, val):
        return capitalize(val)

class BuiltinBooksize(BuiltinFormatterFunction):
    name = 'booksize'
    arg_count = 0
    category = 'Get values from metadata'
    __doc__ = doc = _('booksize() -- return value of the size field')

    def evaluate(self, formatter, kwargs, mi, locals):
        if mi.book_size is not None:
            try:
                return str(mi.book_size)
            except:
                pass
        return ''

class BuiltinOndevice(BuiltinFormatterFunction):
    name = 'ondevice'
    arg_count = 0
    category = 'Get values from metadata'
    __doc__ = doc = _('ondevice() -- return Yes if ondevice is set, otherwise return '
            'the empty string')

    def evaluate(self, formatter, kwargs, mi, locals):
        if mi.ondevice_col:
            return _('Yes')
        return ''

class BuiltinHasCover(BuiltinFormatterFunction):
    name = 'has_cover'
    arg_count = 0
    category = 'Get values from metadata'
    __doc__ = doc = _('has_cover() -- return Yes if the book has a cover, '
                      'otherwise return the empty string')

    def evaluate(self, formatter, kwargs, mi, locals):
        if mi.has_cover:
            return _('Yes')
        return ''

class BuiltinFirstNonEmpty(BuiltinFormatterFunction):
    name = 'first_non_empty'
    arg_count = -1
    category = 'Iterating over values'
    __doc__ = doc = _('first_non_empty(value, value, ...) -- '
            'returns the first value that is not empty. If all values are '
            'empty, then the empty value is returned.'
            'You can have as many values as you want.')

    def evaluate(self, formatter, kwargs, mi, locals, *args):
        i = 0
        while i < len(args):
            if args[i]:
                return args[i]
            i += 1
        return ''

class BuiltinAnd(BuiltinFormatterFunction):
    name = 'and'
    arg_count = -1
    category = 'Boolean'
    __doc__ = doc = _('and(value, value, ...) -- '
            'returns the string "1" if all values are not empty, otherwise '
            'returns the empty string. This function works well with test or '
            'first_non_empty. You can have as many values as you want.')

    def evaluate(self, formatter, kwargs, mi, locals, *args):
        i = 0
        while i < len(args):
            if not args[i]:
                return ''
            i += 1
        return '1'

class BuiltinOr(BuiltinFormatterFunction):
    name = 'or'
    arg_count = -1
    category = 'Boolean'
    __doc__ = doc = _('or(value, value, ...) -- '
            'returns the string "1" if any value is not empty, otherwise '
            'returns the empty string. This function works well with test or '
            'first_non_empty. You can have as many values as you want.')

    def evaluate(self, formatter, kwargs, mi, locals, *args):
        i = 0
        while i < len(args):
            if args[i]:
                return '1'
            i += 1
        return ''

class BuiltinNot(BuiltinFormatterFunction):
    name = 'not'
    arg_count = 1
    category = 'Boolean'
    __doc__ = doc = _('not(value) -- '
            'returns the string "1" if the value is empty, otherwise '
            'returns the empty string. This function works well with test or '
            'first_non_empty. You can have as many values as you want.')

    def evaluate(self, formatter, kwargs, mi, locals, val):
        return '' if val else '1'

class BuiltinMergeLists(BuiltinFormatterFunction):
    name = 'merge_lists'
    arg_count = 3
    category = 'List Manipulation'
    __doc__ = doc = _('merge_lists(list1, list2, separator) -- '
            'return a list made by merging the items in list1 and list2, '
            'removing duplicate items using a case-insensitive compare. If '
            'items differ in case, the one in list1 is used. '
            'The items in list1 and list2 are separated by separator, as are '
            'the items in the returned list.')

    def evaluate(self, formatter, kwargs, mi, locals, list1, list2, separator):
        l1 = [l.strip() for l in list1.split(separator) if l.strip()]
        l2 = [l.strip() for l in list2.split(separator) if l.strip()]
        lcl1 = set([icu_lower(l) for l in l1])

        res = []
        for i in l1:
            res.append(i)
        for i in l2:
            if icu_lower(i) not in lcl1:
                res.append(i)
        return ', '.join(sorted(res, key=sort_key))

class BuiltinToday(BuiltinFormatterFunction):
    name = 'today'
    arg_count = 0
    category = 'Date functions'
    __doc__ = doc = _('today() -- '
            'return a date string for today. This value is designed for use in '
            'format_date or days_between, but can be manipulated like any '
            'other string. The date is in ISO format.')
    def evaluate(self, formatter, kwargs, mi, locals):
        return format_date(now(), 'iso')

class BuiltinDaysBetween(BuiltinFormatterFunction):
    name = 'days_between'
    arg_count = 2
    category = 'Date functions'
    __doc__ = doc = _('days_between(date1, date2) -- '
            'return the number of days between date1 and date2. The number is '
            'positive if date1 is greater than date2, otherwise negative. If '
            'either date1 or date2 are not dates, the function returns the '
            'empty string.')
    def evaluate(self, formatter, kwargs, mi, locals, date1, date2):
        try:
            d1 = parse_date(date1)
            if d1 == UNDEFINED_DATE:
                return ''
            d2 = parse_date(date2)
            if d2 == UNDEFINED_DATE:
                return ''
        except:
            return ''
        i = d1 - d2
        return str('%d.%d'%(i.days, i.seconds/8640))


builtin_add         = BuiltinAdd()
builtin_and         = BuiltinAnd()
builtin_assign      = BuiltinAssign()
builtin_booksize    = BuiltinBooksize()
builtin_capitalize  = BuiltinCapitalize()
builtin_cmp         = BuiltinCmp()
builtin_contains    = BuiltinContains()
builtin_count       = BuiltinCount()
builtin_days_between= BuiltinDaysBetween()
builtin_divide      = BuiltinDivide()
builtin_eval        = BuiltinEval()
builtin_first_non_empty = BuiltinFirstNonEmpty()
builtin_field       = BuiltinField()
builtin_format_date = BuiltinFormatDate()
<<<<<<< HEAD
builtin_format_numb = BuiltinFormatNumber()
builtin_formats_modt= BuiltinFormatsModtimes()
builtin_formats_size= BuiltinFormatsSizes()
builtin_human_rable = BuiltinHumanReadable()
=======
builtin_has_cover   = BuiltinHasCover()
>>>>>>> fcb7fd88
builtin_identifier_in_list = BuiltinIdentifierInList()
builtin_ifempty     = BuiltinIfempty()
builtin_in_list     = BuiltinInList()
builtin_list_item   = BuiltinListitem()
builtin_lookup      = BuiltinLookup()
builtin_lowercase   = BuiltinLowercase()
builtin_merge_lists = BuiltinMergeLists()
builtin_multiply    = BuiltinMultiply()
builtin_not         = BuiltinNot()
builtin_ondevice    = BuiltinOndevice()
builtin_or          = BuiltinOr()
builtin_print       = BuiltinPrint()
builtin_raw_field   = BuiltinRawField()
builtin_re          = BuiltinRe()
builtin_select      = BuiltinSelect()
builtin_shorten     = BuiltinShorten()
builtin_strcat      = BuiltinStrcat()
builtin_strcmp      = BuiltinStrcmp()
builtin_str_in_list = BuiltinStrInList()
builtin_subitems    = BuiltinSubitems()
builtin_sublist     = BuiltinSublist()
builtin_substr      = BuiltinSubstr()
builtin_subtract    = BuiltinSubtract()
builtin_swaparound  = BuiltinSwapAroundComma()
builtin_switch      = BuiltinSwitch()
builtin_template    = BuiltinTemplate()
builtin_test        = BuiltinTest()
builtin_titlecase   = BuiltinTitlecase()
builtin_today       = BuiltinToday()
builtin_uppercase   = BuiltinUppercase()

class FormatterUserFunction(FormatterFunction):
    def __init__(self, name, doc, arg_count, program_text):
        self.name = name
        self.doc = doc
        self.arg_count = arg_count
        self.program_text = program_text

tabs = re.compile(r'^\t*')
def compile_user_function(name, doc, arg_count, eval_func):
    def replace_func(mo):
        return  mo.group().replace('\t', '    ')

    func = '    ' + '\n    '.join([tabs.sub(replace_func, line )
                                   for line in eval_func.splitlines()])
    prog = '''
from calibre.utils.formatter_functions import FormatterUserFunction
class UserFunction(FormatterUserFunction):
''' + func
    locals = {}
    exec prog in locals
    cls = locals['UserFunction'](name, doc, arg_count, eval_func)
    return cls

def load_user_template_functions(funcs):
    formatter_functions.reset_to_builtins()
    for func in funcs:
        try:
            cls = compile_user_function(*func)
            formatter_functions.register_function(cls)
        except:
            traceback.print_exc()<|MERGE_RESOLUTION|>--- conflicted
+++ resolved
@@ -901,14 +901,11 @@
 builtin_first_non_empty = BuiltinFirstNonEmpty()
 builtin_field       = BuiltinField()
 builtin_format_date = BuiltinFormatDate()
-<<<<<<< HEAD
 builtin_format_numb = BuiltinFormatNumber()
 builtin_formats_modt= BuiltinFormatsModtimes()
 builtin_formats_size= BuiltinFormatsSizes()
+builtin_has_cover   = BuiltinHasCover()
 builtin_human_rable = BuiltinHumanReadable()
-=======
-builtin_has_cover   = BuiltinHasCover()
->>>>>>> fcb7fd88
 builtin_identifier_in_list = BuiltinIdentifierInList()
 builtin_ifempty     = BuiltinIfempty()
 builtin_in_list     = BuiltinInList()
