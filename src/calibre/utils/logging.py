--- conflicted
+++ resolved
@@ -15,17 +15,13 @@
 from polyglot.builtins import as_unicode
 
 
-<<<<<<< HEAD
 DEBUG = 0
 INFO  = 1
 WARN  = 2
 ERROR = 3
 
 
-class Stream(object):
-=======
 class Stream:
->>>>>>> 9d63b6ae
 
     def __init__(self, stream=None):
         if stream is None:
