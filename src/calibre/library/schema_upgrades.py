#!/usr/bin/env python
# vim:fileencoding=UTF-8:ts=4:sw=4:sta:et:sts=4:ai
from __future__ import with_statement

__license__   = 'GPL v3'
__copyright__ = '2010, Kovid Goyal <kovid@kovidgoyal.net>'
__docformat__ = 'restructuredtext en'

class SchemaUpgrade(object):

    def __init__(self):
        # Upgrade database
        while True:
            uv = self.user_version
            meth = getattr(self, 'upgrade_version_%d'%uv, None)
            if meth is None:
                break
            else:
                print 'Upgrading database to version %d...'%(uv+1)
                meth()
                self.user_version = uv+1


    def upgrade_version_1(self):
        '''
        Normalize indices.
        '''
        self.conn.executescript('''\
        DROP INDEX authors_idx;
        CREATE INDEX authors_idx ON books (author_sort COLLATE NOCASE, sort COLLATE NOCASE);
        DROP INDEX series_idx;
        CREATE INDEX series_idx ON series (name COLLATE NOCASE);
        CREATE INDEX series_sort_idx ON books (series_index, id);
        ''')

    def upgrade_version_2(self):
        ''' Fix Foreign key constraints for deleting from link tables. '''
        script = '''\
        DROP TRIGGER IF EXISTS fkc_delete_books_%(ltable)s_link;
        CREATE TRIGGER fkc_delete_on_%(table)s
        BEFORE DELETE ON %(table)s
        BEGIN
            SELECT CASE
                WHEN (SELECT COUNT(id) FROM books_%(ltable)s_link WHERE %(ltable_col)s=OLD.id) > 0
                THEN RAISE(ABORT, 'Foreign key violation: %(table)s is still referenced')
            END;
        END;
        DELETE FROM %(table)s WHERE (SELECT COUNT(id) FROM books_%(ltable)s_link WHERE %(ltable_col)s=%(table)s.id) < 1;
        '''
        self.conn.executescript(script%dict(ltable='authors', table='authors', ltable_col='author'))
        self.conn.executescript(script%dict(ltable='publishers', table='publishers', ltable_col='publisher'))
        self.conn.executescript(script%dict(ltable='tags', table='tags', ltable_col='tag'))
        self.conn.executescript(script%dict(ltable='series', table='series', ltable_col='series'))

    def upgrade_version_3(self):
        ' Add path to result cache '
        self.conn.executescript('''
        DROP VIEW meta;
        CREATE VIEW meta AS
        SELECT id, title,
               (SELECT concat(name) FROM authors WHERE authors.id IN (SELECT author from books_authors_link WHERE book=books.id)) authors,
               (SELECT name FROM publishers WHERE publishers.id IN (SELECT publisher from books_publishers_link WHERE book=books.id)) publisher,
               (SELECT rating FROM ratings WHERE ratings.id IN (SELECT rating from books_ratings_link WHERE book=books.id)) rating,
               timestamp,
               (SELECT MAX(uncompressed_size) FROM data WHERE book=books.id) size,
               (SELECT concat(name) FROM tags WHERE tags.id IN (SELECT tag from books_tags_link WHERE book=books.id)) tags,
               (SELECT text FROM comments WHERE book=books.id) comments,
               (SELECT name FROM series WHERE series.id IN (SELECT series FROM books_series_link WHERE book=books.id)) series,
               series_index,
               sort,
               author_sort,
               (SELECT concat(format) FROM data WHERE data.book=books.id) formats,
               isbn,
               path
        FROM books;
        ''')

    def upgrade_version_4(self):
        'Rationalize books table'
        self.conn.executescript('''
        BEGIN TRANSACTION;
        CREATE TEMPORARY TABLE
        books_backup(id,title,sort,timestamp,series_index,author_sort,isbn,path);
        INSERT INTO books_backup SELECT id,title,sort,timestamp,series_index,author_sort,isbn,path FROM books;
        DROP TABLE books;
        CREATE TABLE books ( id      INTEGER PRIMARY KEY AUTOINCREMENT,
                             title     TEXT NOT NULL DEFAULT 'Unknown' COLLATE NOCASE,
                             sort      TEXT COLLATE NOCASE,
                             timestamp TIMESTAMP DEFAULT CURRENT_TIMESTAMP,
                             pubdate   TIMESTAMP DEFAULT CURRENT_TIMESTAMP,
                             series_index REAL NOT NULL DEFAULT 1.0,
                             author_sort TEXT COLLATE NOCASE,
                             isbn TEXT DEFAULT "" COLLATE NOCASE,
                             lccn TEXT DEFAULT "" COLLATE NOCASE,
                             path TEXT NOT NULL DEFAULT "",
                             flags INTEGER NOT NULL DEFAULT 1
                        );
        INSERT INTO
            books (id,title,sort,timestamp,pubdate,series_index,author_sort,isbn,path)
            SELECT id,title,sort,timestamp,timestamp,series_index,author_sort,isbn,path FROM books_backup;
        DROP TABLE books_backup;

        DROP VIEW meta;
        CREATE VIEW meta AS
        SELECT id, title,
               (SELECT concat(name) FROM authors WHERE authors.id IN (SELECT author from books_authors_link WHERE book=books.id)) authors,
               (SELECT name FROM publishers WHERE publishers.id IN (SELECT publisher from books_publishers_link WHERE book=books.id)) publisher,
               (SELECT rating FROM ratings WHERE ratings.id IN (SELECT rating from books_ratings_link WHERE book=books.id)) rating,
               timestamp,
               (SELECT MAX(uncompressed_size) FROM data WHERE book=books.id) size,
               (SELECT concat(name) FROM tags WHERE tags.id IN (SELECT tag from books_tags_link WHERE book=books.id)) tags,
               (SELECT text FROM comments WHERE book=books.id) comments,
               (SELECT name FROM series WHERE series.id IN (SELECT series FROM books_series_link WHERE book=books.id)) series,
               series_index,
               sort,
               author_sort,
               (SELECT concat(format) FROM data WHERE data.book=books.id) formats,
               isbn,
               path,
               lccn,
               pubdate,
               flags
        FROM books;
        ''')

    def upgrade_version_5(self):
        'Update indexes/triggers for new books table'
        self.conn.executescript('''
        BEGIN TRANSACTION;
        CREATE INDEX authors_idx ON books (author_sort COLLATE NOCASE);
        CREATE INDEX books_idx ON books (sort COLLATE NOCASE);
        CREATE TRIGGER books_delete_trg
            AFTER DELETE ON books
            BEGIN
                DELETE FROM books_authors_link WHERE book=OLD.id;
                DELETE FROM books_publishers_link WHERE book=OLD.id;
                DELETE FROM books_ratings_link WHERE book=OLD.id;
                DELETE FROM books_series_link WHERE book=OLD.id;
                DELETE FROM books_tags_link WHERE book=OLD.id;
                DELETE FROM data WHERE book=OLD.id;
                DELETE FROM comments WHERE book=OLD.id;
                DELETE FROM conversion_options WHERE book=OLD.id;
        END;
        CREATE TRIGGER books_insert_trg
            AFTER INSERT ON books
            BEGIN
            UPDATE books SET sort=title_sort(NEW.title) WHERE id=NEW.id;
        END;
        CREATE TRIGGER books_update_trg
            AFTER UPDATE ON books
            BEGIN
            UPDATE books SET sort=title_sort(NEW.title) WHERE id=NEW.id;
        END;

        UPDATE books SET sort=title_sort(title) WHERE sort IS NULL;

        END TRANSACTION;
        '''
        )


    def upgrade_version_6(self):
        'Show authors in order'
        self.conn.executescript('''
        BEGIN TRANSACTION;
        DROP VIEW meta;
        CREATE VIEW meta AS
        SELECT id, title,
               (SELECT sortconcat(bal.id, name) FROM books_authors_link AS bal JOIN authors ON(author = authors.id) WHERE book = books.id) authors,
               (SELECT name FROM publishers WHERE publishers.id IN (SELECT publisher from books_publishers_link WHERE book=books.id)) publisher,
               (SELECT rating FROM ratings WHERE ratings.id IN (SELECT rating from books_ratings_link WHERE book=books.id)) rating,
               timestamp,
               (SELECT MAX(uncompressed_size) FROM data WHERE book=books.id) size,
               (SELECT concat(name) FROM tags WHERE tags.id IN (SELECT tag from books_tags_link WHERE book=books.id)) tags,
               (SELECT text FROM comments WHERE book=books.id) comments,
               (SELECT name FROM series WHERE series.id IN (SELECT series FROM books_series_link WHERE book=books.id)) series,
               series_index,
               sort,
               author_sort,
               (SELECT concat(format) FROM data WHERE data.book=books.id) formats,
               isbn,
               path,
               lccn,
               pubdate,
               flags
        FROM books;
        END TRANSACTION;
        ''')

    def upgrade_version_7(self):
        'Add uuid column'
        self.conn.executescript('''
        BEGIN TRANSACTION;
        ALTER TABLE books ADD COLUMN uuid TEXT;
        DROP TRIGGER IF EXISTS books_insert_trg;
        DROP TRIGGER IF EXISTS books_update_trg;
        UPDATE books SET uuid=uuid4();

        CREATE TRIGGER books_insert_trg AFTER INSERT ON books
        BEGIN
            UPDATE books SET sort=title_sort(NEW.title),uuid=uuid4() WHERE id=NEW.id;
        END;

        CREATE TRIGGER books_update_trg AFTER UPDATE ON books
        BEGIN
            UPDATE books SET sort=title_sort(NEW.title) WHERE id=NEW.id;
        END;

        DROP VIEW meta;
        CREATE VIEW meta AS
        SELECT id, title,
               (SELECT sortconcat(bal.id, name) FROM books_authors_link AS bal JOIN authors ON(author = authors.id) WHERE book = books.id) authors,
               (SELECT name FROM publishers WHERE publishers.id IN (SELECT publisher from books_publishers_link WHERE book=books.id)) publisher,
               (SELECT rating FROM ratings WHERE ratings.id IN (SELECT rating from books_ratings_link WHERE book=books.id)) rating,
               timestamp,
               (SELECT MAX(uncompressed_size) FROM data WHERE book=books.id) size,
               (SELECT concat(name) FROM tags WHERE tags.id IN (SELECT tag from books_tags_link WHERE book=books.id)) tags,
               (SELECT text FROM comments WHERE book=books.id) comments,
               (SELECT name FROM series WHERE series.id IN (SELECT series FROM books_series_link WHERE book=books.id)) series,
               series_index,
               sort,
               author_sort,
               (SELECT concat(format) FROM data WHERE data.book=books.id) formats,
               isbn,
               path,
               lccn,
               pubdate,
               flags,
               uuid
        FROM books;

        END TRANSACTION;
        ''')

    def upgrade_version_8(self):
        'Add Tag Browser views'
        def create_tag_browser_view(table_name, column_name):
            self.conn.executescript('''
                DROP VIEW IF EXISTS tag_browser_{tn};
                CREATE VIEW tag_browser_{tn} AS SELECT
                    id,
                    name,
                    (SELECT COUNT(id) FROM books_{tn}_link WHERE {cn}={tn}.id) count
                FROM {tn};
                '''.format(tn=table_name, cn=column_name))

        for tn in ('authors', 'tags', 'publishers', 'series'):
            cn = tn[:-1]
            if tn == 'series':
                cn = tn
            create_tag_browser_view(tn, cn)

    def upgrade_version_9(self):
        'Add custom columns'
        self.conn.executescript('''
                CREATE TABLE custom_columns (
                    id       INTEGER PRIMARY KEY AUTOINCREMENT,
                    label    TEXT NOT NULL,
                    name     TEXT NOT NULL,
                    datatype TEXT NOT NULL,
                    mark_for_delete   BOOL DEFAULT 0 NOT NULL,
                    editable BOOL DEFAULT 1 NOT NULL,
                    display  TEXT DEFAULT "{}" NOT NULL,
                    is_multiple BOOL DEFAULT 0 NOT NULL,
                    normalized BOOL NOT NULL,
                    UNIQUE(label)
                );
                CREATE INDEX custom_columns_idx ON custom_columns (label);
                CREATE INDEX IF NOT EXISTS formats_idx ON data (format);
        ''')

    def upgrade_version_10(self):
        'Add restricted Tag Browser views'
        def create_tag_browser_view(table_name, column_name, view_column_name):
            script = ('''
                DROP VIEW IF EXISTS tag_browser_{tn};
                CREATE VIEW tag_browser_{tn} AS SELECT
                    id,
                    {vcn},
                    (SELECT COUNT(id) FROM books_{tn}_link WHERE {cn}={tn}.id) count
                FROM {tn};
                DROP VIEW IF EXISTS tag_browser_filtered_{tn};
                CREATE VIEW tag_browser_filtered_{tn} AS SELECT
                    id,
                    {vcn},
                    (SELECT COUNT(books_{tn}_link.id) FROM books_{tn}_link WHERE
                        {cn}={tn}.id AND books_list_filter(book)) count
                FROM {tn};
                '''.format(tn=table_name, cn=column_name, vcn=view_column_name))
            self.conn.executescript(script)

        for field in self.field_metadata.itervalues():
            if field['is_category'] and not field['is_custom'] and 'link_column' in field:
<<<<<<< HEAD
                create_tag_browser_view(field['table'], field['link_column'], field['column'])

    def upgrade_version_11(self):
        'Add average rating to tag browser views'
        def create_std_tag_browser_view(table_name, column_name,
                                        view_column_name, sort_column_name):
            script = ('''
                DROP VIEW IF EXISTS tag_browser_{tn};
                CREATE VIEW tag_browser_{tn} AS SELECT
                    id,
                    {vcn},
                    (SELECT COUNT(id) FROM books_{tn}_link WHERE {cn}={tn}.id) count,
                    (SELECT AVG(ratings.rating)
                     FROM books_{tn}_link as tl, books_ratings_link as bl, ratings
                     WHERE tl.{cn}={tn}.id and bl.book=tl.book and
                     ratings.id = bl.rating and ratings.rating <> 0) avg_rating,
                     {scn} as sort
                FROM {tn};
                DROP VIEW IF EXISTS tag_browser_filtered_{tn};
                CREATE VIEW tag_browser_filtered_{tn} AS SELECT
                    id,
                    {vcn} as sort,
                    (SELECT COUNT(books_{tn}_link.id) FROM books_{tn}_link WHERE
                        {cn}={tn}.id AND books_list_filter(book)) count,
                    (SELECT AVG(ratings.rating)
                     FROM books_{tn}_link as tl, books_ratings_link as bl, ratings
                     WHERE tl.{cn}={tn}.id and bl.book=tl.book and
                     ratings.id = bl.rating and ratings.rating <> 0 AND
                     books_list_filter(bl.book)) avg_rating,
                     {scn} as sort
                FROM {tn};

                '''.format(tn=table_name, cn=column_name,
                           vcn=view_column_name, scn= sort_column_name))
            self.conn.executescript(script)

        def create_cust_tag_browser_view(table_name, link_table_name):
            script = '''
                DROP VIEW IF EXISTS tag_browser_{table};
                CREATE VIEW tag_browser_{table} AS SELECT
                    id,
                    value,
                    (SELECT COUNT(id) FROM {lt} WHERE value={table}.id) count,
                    (SELECT AVG(r.rating)
                     FROM {lt},
                          books_ratings_link as bl,
                          ratings as r
                     WHERE {lt}.value={table}.id and bl.book={lt}.book and
                           r.id = bl.rating and r.rating <> 0) avg_rating,
                     value as sort
                FROM {table};

                DROP VIEW IF EXISTS tag_browser_filtered_{table};
                CREATE VIEW tag_browser_filtered_{table} AS SELECT
                    id,
                    value,
                    (SELECT COUNT({lt}.id) FROM {lt} WHERE value={table}.id AND
                    books_list_filter(book)) count,
                    (SELECT AVG(r.rating)
                     FROM {lt},
                          books_ratings_link as bl,
                          ratings as r
                     WHERE {lt}.value={table}.id AND bl.book={lt}.book AND
                           r.id = bl.rating AND r.rating <> 0 AND
                           books_list_filter(bl.book)) avg_rating,
                     value as sort
                FROM {table};
                '''.format(lt=link_table_name, table=table_name)
            self.conn.executescript(script)

        for field in self.field_metadata.itervalues():
            if field['is_category'] and not field['is_custom'] and 'link_column' in field:
                print field['table']
                create_std_tag_browser_view(field['table'], field['link_column'],
                                            field['column'], field['category_sort'])

        db_tables = self.conn.get('''SELECT name FROM sqlite_master
                                     WHERE type='table'
                                     ORDER BY name''');
        tables = []
        for (table,) in db_tables:
            tables.append(table)
        for table in tables:
            link_table = 'books_%s_link'%table
            if table.startswith('custom_column_') and link_table in tables:
                create_cust_tag_browser_view(table, link_table)

        from calibre.ebooks.metadata import author_to_author_sort

        aut = self.conn.get('SELECT id, name FROM authors');
        records = []
        for (id, author) in aut:
            records.append((id, author.replace('|', ',')))
        for id,author in records:
            self.conn.execute('UPDATE authors SET sort=? WHERE id=?',
                (author_to_author_sort(author.replace('|', ',')).strip(), id))
        self.conn.commit()
        self.conn.executescript('''
        CREATE TRIGGER author_insert_trg
            AFTER INSERT ON authors
            BEGIN
            UPDATE authors SET sort=author_to_author_sort(NEW.name) WHERE id=NEW.id;
        END;
        CREATE TRIGGER author_update_trg
            BEFORE UPDATE ON authors
            BEGIN
            UPDATE authors SET sort=author_to_author_sort(NEW.name)
            WHERE id=NEW.id and name <> NEW.name;
        END;
        ''')
=======
                table = self.conn.get(
                    'SELECT name FROM sqlite_master WHERE type="table" AND name=?',
                    ('books_%s_link'%field['table'],), all=False)
                if table is not None:
                    create_tag_browser_view(field['table'], field['link_column'], field['column'])
>>>>>>> e01da87c
<|MERGE_RESOLUTION|>--- conflicted
+++ resolved
@@ -291,8 +291,11 @@
 
         for field in self.field_metadata.itervalues():
             if field['is_category'] and not field['is_custom'] and 'link_column' in field:
-<<<<<<< HEAD
-                create_tag_browser_view(field['table'], field['link_column'], field['column'])
+                table = self.conn.get(
+                    'SELECT name FROM sqlite_master WHERE type="table" AND name=?',
+                    ('books_%s_link'%field['table'],), all=False)
+                if table is not None:
+                    create_tag_browser_view(field['table'], field['link_column'], field['column'])
 
     def upgrade_version_11(self):
         'Add average rating to tag browser views'
@@ -364,8 +367,11 @@
 
         for field in self.field_metadata.itervalues():
             if field['is_category'] and not field['is_custom'] and 'link_column' in field:
-                print field['table']
-                create_std_tag_browser_view(field['table'], field['link_column'],
+                table = self.conn.get(
+                    'SELECT name FROM sqlite_master WHERE type="table" AND name=?',
+                    ('books_%s_link'%field['table'],), all=False)
+                if table is not None:
+                    create_std_tag_browser_view(field['table'], field['link_column'],
                                             field['column'], field['category_sort'])
 
         db_tables = self.conn.get('''SELECT name FROM sqlite_master
@@ -401,11 +407,4 @@
             UPDATE authors SET sort=author_to_author_sort(NEW.name)
             WHERE id=NEW.id and name <> NEW.name;
         END;
-        ''')
-=======
-                table = self.conn.get(
-                    'SELECT name FROM sqlite_master WHERE type="table" AND name=?',
-                    ('books_%s_link'%field['table'],), all=False)
-                if table is not None:
-                    create_tag_browser_view(field['table'], field['link_column'], field['column'])
->>>>>>> e01da87c
+        ''')