--- conflicted
+++ resolved
@@ -121,21 +121,13 @@
                 os.unlink(path)
 
                 filepath, ext = os.path.splitext(path)
-<<<<<<< HEAD
 
                 # Delete the ebook auxiliary file
                 if os.path.exists(filepath + '.mbp'):
                     os.unlink(filepath + '.mbp')
-
-=======
-                
-                # Delete the ebook auxiliary files
-                if os.path.exists(filepath + '.mbp'):
-                    os.unlink(filepath + '.mbp')
                 if os.path.exists(filepath + '.dat'):
                     os.unlink(filepath + '.dat')
-                
->>>>>>> 41dd6ddf
+
                 # Delete the thumbnails file auto generated for the ebook
                 if os.path.exists(filepath + '_6090.t2b'):
                     os.unlink(filepath + '_6090.t2b')
