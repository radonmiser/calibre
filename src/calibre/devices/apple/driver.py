--- conflicted
+++ resolved
@@ -21,10 +21,6 @@
 from calibre.utils.date import now, parse_date
 from calibre.utils.zipfile import ZipFile
 
-<<<<<<< HEAD
-=======
-# DEBUG = False
->>>>>>> b0220833
 DEBUG = CALIBRE_DEBUG
 
 def strftime(fmt='%Y/%m/%d %H:%M:%S', dt=None):
