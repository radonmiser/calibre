--- conflicted
+++ resolved
@@ -48,22 +48,6 @@
     def insert_metadata(self, mi):
         self.log('Inserting metadata into book...')
 
-<<<<<<< HEAD
-        fname = 'star.png'
-        img = I(fname, data=True)
-
-        if self.opts.output_profile.short_name == 'kindle':
-            # Original star.png size: 24x23
-            # Needs to be scaled by half
-            fname = 'star.jpg'
-            img = save_cover_data_to(img, fname,
-                return_data=True, resize_to=[12,12])
-
-        id, href = self.oeb.manifest.generate('calibre_jacket_star', fname)
-        self.oeb.manifest.add(id, href, guess_type(fname)[0], data=img)
-
-=======
->>>>>>> 95a02d69
         try:
             tags = map(unicode, self.oeb.metadata.subject)
         except:
@@ -109,11 +93,7 @@
 
 # Render Jacket {{{
 
-<<<<<<< HEAD
-def get_rating(rating, href, output_profile):
-=======
 def get_rating(rating):
->>>>>>> 95a02d69
     ans = ''
     try:
         num = float(rating)/2
@@ -124,17 +104,7 @@
     if num < 1:
         return ans
 
-<<<<<<< HEAD
-    if href is not None:
-        ans = ' '.join(repeat(
-            '<img style="vertical-align:text-bottom" alt="star" src="%s" />'%
-            href, int(num)))
-    else:
-        ans = u' '.join(u'\u2605')
-
-=======
     ans = u'\u2605' * int(num)
->>>>>>> 95a02d69
     return ans
 
 
@@ -159,11 +129,7 @@
     except:
         pubdate = ''
 
-<<<<<<< HEAD
-    rating = get_rating(mi.rating, star_href, output_profile)
-=======
     rating = get_rating(mi.rating)
->>>>>>> 95a02d69
 
     tags = mi.tags if mi.tags else alt_tags
     if tags:
