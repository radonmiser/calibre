<<<<<<< HEAD
import os, tempfile
=======
import os, tempfile, sys
>>>>>>> d0f92778

from calibre.ebooks.rtf2xml import copy, check_encoding

public_dtd = 'rtf2xml1.0.dtd'

class ConvertToTags:
    """
    Convert file to XML
    """
    def __init__(self,
            in_file,
            bug_handler,
            dtd_path,
            no_dtd,
            encoding,
            indent = None,
            copy = None,
            run_level = 1,
            ):
        """
        Required:
            'file'
        Optional:
            'copy'-- whether to make a copy of result for debugging
            'temp_dir' --where to output temporary results (default is
            directory from which the script is run.)
        Returns:
            nothing
            """
        self.__file = in_file
        self.__bug_handler = bug_handler
        self.__copy = copy
        self.__dtd_path = dtd_path
        self.__no_dtd = no_dtd
        if encoding != 'mac_roman':
            self.__encoding = 'cp' + encoding
        else:
            self.__encoding = 'mac_roman'
        self.__indent = indent
        self.__run_level = run_level
        self.__write_to = tempfile.mktemp()

    def __initiate_values(self):
        """
        Set values, including those for the dictionary.
        """
        self.__state = 'default'
        self.__new_line = 0
        self.__block = ('doc', 'preamble', 'rtf-definition', 'font-table',
                'font-in-table', 'color-table', 'color-in-table', 'style-sheet',
                'paragraph-styles', 'paragraph-style-in-table', 'character-styles',
                'character-style-in-table', 'list-table', 'doc-information', 'title',
                'author', 'operator', 'creation-time', 'revision-time',
                'editing-time', 'time', 'number-of-pages', 'number-of-words',
                'number-of-characters', 'page-definition', 'section-definition',
                'headers-and-footers', 'section', 'para', 'body',
                'paragraph-definition', 'cell', 'row', 'table', 'revision-table',
                'style-group', 'border-group','styles-in-body', 'paragraph-style-in-body',
                'list-in-table', 'level-in-table', 'override-table','override-list',
                )
        self.__two_new_line = ('section',  'body',  'table', 'row' 'list-table')
        self.__state_dict = {
        'default'           :   self.__default_func,
        'mi<tg<open______'  :   self.__open_func,
        'mi<tg<close_____'  :   self.__close_func,
        'mi<tg<open-att__'  :   self.__open_att_func,
        'mi<tg<empty-att_'  :   self.__empty_att_func,
        'tx<nu<__________'  :   self.__text_func,
        'tx<ut<__________'  :   self.__text_func,
        'mi<tg<empty_____'  :   self.__empty_func,
        }

    def __open_func(self, line):
        """
        Print the opening tag and newlines when needed.
        """
        #mi<tg<open______<style-sheet
        info = line[17:-1]
        self.__new_line = 0
        if info in self.__block:
            self.__write_new_line()
        if info in self.__two_new_line:
            self.__write_extra_new_line()
        self.__write_obj.write('<%s>' % info)

    def __empty_func(self, line):
        """
        Print out empty tag and newlines when needed.
        """
        info = line[17:-1]
        self.__write_obj.write(
        '<%s/>' % info)
        self.__new_line = 0
        if info in self.__block:
            self.__write_new_line()
        if info in self.__two_new_line:
            self.__write_extra_new_line()

    def __open_att_func(self, line):
        """
        Process lines for open tags that have attributes.
        The important info is between [17:-1]. Take this info and split it
        with the delimeter '<'. The first token in this group is the element
        name. The rest are attributes, separated fromt their values by '>'. So
        read each token one at a time, and split them by '>'.
        """
        #mi<tg<open-att__<footnote<num>
        info = line[17:-1]
        tokens = info.split("<")
        element_name = tokens[0]
        tokens = tokens[1:]
        self.__write_obj.write('<%s' % element_name)
        for token in tokens:
            groups = token.split('>')
            try:
                val = groups[0]
                att = groups[1]
                att = att.replace('"', '&quot;')
                att = att.replace("'", '&quot;')
                self.__write_obj.write(
                ' %s="%s"' % (val, att)
                )
            except:
                if self.__run_level > 3:
                    msg = 'index out of range\n'
                    raise self.__bug_handler, msg
        self.__write_obj.write('>')
        self.__new_line = 0
        if element_name in self.__block:
            self.__write_new_line()
        if element_name in self.__two_new_line:
            self.__write_extra_new_line()

    def __empty_att_func(self, line):
        """
        Same as the __open_att_func, except a '/' is placed at the end of the tag.
        """
        #mi<tg<open-att__<footnote<num>
        info = line[17:-1]
        tokens = info.split("<")
        element_name = tokens[0]
        tokens = tokens[1:]
        self.__write_obj.write('<%s' % element_name)
        for token in tokens:
            groups = token.split('>')
            val = groups[0]
            att = groups[1]
            att = att.replace('"', '&quot;')
            att = att.replace("'", '&quot;')
            self.__write_obj.write(
            ' %s="%s"' % (val, att))
        self.__write_obj.write('/>')
        self.__new_line = 0
        if element_name in self.__block:
            self.__write_new_line()
        if element_name in self.__two_new_line:
            self.__write_extra_new_line()

    def __close_func(self, line):
        """
        Print out the closed tag and new lines, if appropriate.
        """
            #mi<tg<close_____<style-sheet\n
        info = line[17:-1]
        self.__write_obj.write(
        '</%s>' % info)
        self.__new_line = 0
        if info in self.__block:
            self.__write_new_line()
        if info in self.__two_new_line:
            self.__write_extra_new_line()

    def __text_func(self, line):
        """
        Simply print out the information between [17:-1]
        """
        #tx<nu<__________<Normal;
        # change this!
        self.__write_obj.write(line[17:-1])

    def __write_extra_new_line(self):
        """
        Print out extra new lines if the new lines have not exceeded two. If
        the new lines are greater than two, do nothing.
        """
        if not self.__indent:
            return
        if self.__new_line < 2:
            self.__write_obj.write('\n')

    def __default_func(self, line):
        pass

    def __write_new_line(self):
        """
        Print out a new line if a new line has not already been printed out.
        """
        if not self.__indent:
            return
        if not self.__new_line:
            self.__write_obj.write('\n')
            self.__new_line += 1

    def __write_dec(self):
        """
        Write the XML declaration at the top of the document.
        """
        #keep maximum compatibility with previous version
        check_encoding_obj = check_encoding.CheckEncoding(
<<<<<<< HEAD
                    bug_handler = self.__bug_handler,
                        )
        if not check_encoding_obj.check_encoding(self.__file, verbose = False):
=======
                    bug_handler=self.__bug_handler)

        if not check_encoding_obj.check_encoding(self.__file, verbose=False):
>>>>>>> d0f92778
            self.__write_obj.write('<?xml version="1.0" encoding="US-ASCII" ?>')
        elif not check_encoding_obj.check_encoding(self.__file, self.__encoding):
            self.__write_obj.write('<?xml version="1.0" encoding="%s" ?>' % self.__encoding)
        else:
            self.__write_obj.write('<?xml version="1.0" encoding="US-ASCII" ?>')
<<<<<<< HEAD
            sys.stderr.write(_('Bad RTF encoding, revert to US-ASCII chars and hope for the best'))
=======
            sys.stderr.write('Bad RTF encoding, revert to US-ASCII chars and'
                    ' hope for the best')
>>>>>>> d0f92778
        self.__new_line = 0
        self.__write_new_line()
        if self.__no_dtd:
            pass
        elif self.__dtd_path:
            self.__write_obj.write(
            '<!DOCTYPE doc SYSTEM "%s">' % self.__dtd_path
            )
        elif self.__dtd_path == '':
            # don't print dtd if further transformations are going to take
            # place
            pass
        else:
            self.__write_obj.write(
                    '<!DOCTYPE doc PUBLIC "publicID" '
                    '"http://rtf2xml.sourceforge.net/dtd/%s">' % public_dtd
            )
        self.__new_line = 0
        self.__write_new_line()

    def convert_to_tags(self):
        """
        Read in the file one line at a time. Get the important info, between
        [:16]. Check if this info matches a dictionary entry. If it does, call
        the appropriate function.
        The functions that are called:
            a text function for text
            an open funciton for open tags
            an open with attribute function for tags with attributes
            an empty with attribute function for tags that are empty but have
            attribtes.
            a closed function for closed tags.
            an empty tag function.
            """
        self.__initiate_values()
        self.__write_obj = open(self.__write_to, 'w')
        self.__write_dec()
        with open(self.__file, 'r') as read_obj:
            for line in read_obj:
                self.__token_info = line[:16]
                action = self.__state_dict.get(self.__token_info)
                if action is not None:
                    action(line)
        self.__write_obj.close()
        copy_obj = copy.Copy(bug_handler = self.__bug_handler)
        if self.__copy:
            copy_obj.copy_file(self.__write_to, "convert_to_tags.data")
        copy_obj.rename(self.__write_to, self.__file)
        os.remove(self.__write_to)<|MERGE_RESOLUTION|>--- conflicted
+++ resolved
@@ -1,8 +1,4 @@
-<<<<<<< HEAD
-import os, tempfile
-=======
 import os, tempfile, sys
->>>>>>> d0f92778
 
 from calibre.ebooks.rtf2xml import copy, check_encoding
 
@@ -212,26 +208,16 @@
         """
         #keep maximum compatibility with previous version
         check_encoding_obj = check_encoding.CheckEncoding(
-<<<<<<< HEAD
-                    bug_handler = self.__bug_handler,
-                        )
-        if not check_encoding_obj.check_encoding(self.__file, verbose = False):
-=======
                     bug_handler=self.__bug_handler)
 
         if not check_encoding_obj.check_encoding(self.__file, verbose=False):
->>>>>>> d0f92778
             self.__write_obj.write('<?xml version="1.0" encoding="US-ASCII" ?>')
         elif not check_encoding_obj.check_encoding(self.__file, self.__encoding):
             self.__write_obj.write('<?xml version="1.0" encoding="%s" ?>' % self.__encoding)
         else:
             self.__write_obj.write('<?xml version="1.0" encoding="US-ASCII" ?>')
-<<<<<<< HEAD
-            sys.stderr.write(_('Bad RTF encoding, revert to US-ASCII chars and hope for the best'))
-=======
             sys.stderr.write('Bad RTF encoding, revert to US-ASCII chars and'
                     ' hope for the best')
->>>>>>> d0f92778
         self.__new_line = 0
         self.__write_new_line()
         if self.__no_dtd:
