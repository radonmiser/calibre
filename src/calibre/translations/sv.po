--- conflicted
+++ resolved
@@ -6667,13 +6667,8 @@
 "<span style=\"color:red; font-weight:bold\">Latest version: <a "
 "href=\"%s\">%s</a></span>"
 msgstr ""
-<<<<<<< HEAD
-"<span style=\"color:red; font-weight:bold\">Senaste version: <a href=\"%s\">%s "
-"</ a> </ span>"
-=======
 "<span style=\"color:red; font-weight:bold\">Senaste version: <a "
 "href=\"%s\">%s </ a> </ span>"
->>>>>>> 2d8472b6
 
 #: /home/kovid/work/calibre/src/calibre/gui2/ui.py:1986
 msgid "Update available"
@@ -7625,13 +7620,8 @@
 "The following books were not added as they already exist in the database "
 "(see --duplicates option):"
 msgstr ""
-<<<<<<< HEAD
-"Följande böcker har inte lagts till eftersom de redan finns i databasen (se "
-"--duplicates alternativ):"
-=======
 "Följande böcker har inte lagts till eftersom de redan finns i databasen (se -"
 "-duplicates alternativ):"
->>>>>>> 2d8472b6
 
 #: /home/kovid/work/calibre/src/calibre/library/cli.py:335
 msgid ""
@@ -7724,8 +7714,8 @@
 "%prog remove_format [flaggor] id FMT\n"
 "\n"
 "Ta bort format fmt från den logiska boken som identifieras med id. Du kan få "
-"ID genom att använda listkommandot. FMT bör vara en filtyp som LRF eller "
-"TXT eller Epub. Om logiska boken inte har FMT tillgänglig, gör ingenting.\n"
+"ID genom att använda listkommandot. FMT bör vara en filtyp som LRF eller TXT "
+"eller Epub. Om logiska boken inte har FMT tillgänglig, gör ingenting.\n"
 
 #: /home/kovid/work/calibre/src/calibre/library/cli.py:453
 msgid "You must specify an id and a format"
