--- conflicted
+++ resolved
@@ -317,14 +317,9 @@
         QToolBar.resizeEvent(self, ev)
         style = self.get_text_style()
         self.setToolButtonStyle(style)
-<<<<<<< HEAD
-        if hasattr(self, 'd_widget') and hasattr(self.d_widget, 'filler'):
-            self.d_widget.filler.setVisible(style != Qt.ToolButtonIconOnly)
-=======
         if hasattr(self, 'd_widget'):
             if hasattr(self.d_widget, 'filler'):
                 self.d_widget.filler.setVisible(style != Qt.ToolButtonIconOnly)
->>>>>>> 7da0ce12
 
     def get_text_style(self):
         style = Qt.ToolButtonTextUnderIcon
